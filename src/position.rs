use pyo3::prelude::*;
use pyo3::{PyObjectProtocol, exceptions};


#[pyclass(subclass)]
#[derive(Clone)]
/// Block(id, start, stop, /)
/// --
/// 
/// Block represents a linear interval.
pub struct Block {

    #[prop(get,set)]
    pub id: String,

    #[prop(get,set)]
    pub start: i32,
    
    #[prop(get,set)]
    pub stop: i32,

}

#[pymethods]
impl Block {
    #[new]
    /// Creates a new Block object from an id, and start and stop
    /// coordinates.
    fn __new__(obj: &PyRawObject, id: &str, start: i32, stop: i32) -> PyResult<()> {
        if start > stop {
            return Err(exceptions::ValueError::py_err(
                format!("start must be less than stop: {} !< {}",
                        start, stop)))
        }
        obj.init(|_| {
            let id = id.to_string();
            Block { id, start, stop }
        })
    }

    /// in_block(i)
    /// 
    /// Returns True if a given position is inside the block.
    /// Otherwise, returns False.
    fn in_block(&self, i: i32) -> PyResult<bool> {
        if i >= self.start && i < self.stop {
            return Ok(true)
        }
        Ok(false)
    }

    /// to_array()
    ///
    /// Converts the block into a list of positions.
    fn to_array(&self) -> PyResult<Vec<i32>> {
        Ok((self.start..self.stop).collect::<Vec<i32>>())
    }

    // Formatting methods

    /// to_compressed_str()
    ///
    /// Converts block into a compressed string representation containing
    /// the id and the length of the block
    fn to_compressed_str(&self) -> PyResult<String> {
        Ok(format!("{}={}", self.id, self.stop - self.start))
    }

    /// to_extended_str()
    ///
    /// Converts block into an extended (human-readable) string
    /// representation.
    fn to_extended_str(&self) -> PyResult<String> {
        Ok(format!("{}={}:{}", self.id, self.start, self.stop))
    }
    
    // TODO: Add a method to convert to CIGAR string
    // fn to_cigar_str(&self) -> PyResult<String> {
    // }
}

#[pyproto]
impl PyObjectProtocol for Block {
    fn __repr__(&self) -> PyResult<String> {
        Ok(format!("Block(id=\"{}\", start={}, stop={}",
                   self.id, self.start, self.stop))
    }
    
    fn __str__(&self) -> PyResult<String> {
        match self.to_compressed_str() {
            Ok(res) => Ok(res),
            Err(x) => Err(x)
        }
    }
}

#[pyclass(subclass)]
#[derive(Clone)]
/// BlockSpace(start, stop, init_state, /)
/// --
/// 
/// BlockSpace represents a discrete linear space stored
/// in intervals called Blocks.
pub struct BlockSpace {

    // TODO: Add relative start, stop coords
    coords: Vec<[i32; 3]>,

}

#[pyproto]
impl PyObjectProtocol for BlockSpace {
    fn __repr__(&self) -> PyResult<String> {
        let lb = match self.lb() {
            Ok(x) => x,
            Err(x) => return Err(x)
        };
        let ub = match self.ub() {
            Ok(x) => x,
            Err(x) => return Err(x)
        };
        let length = match self.len() {
            Ok(x) => x,
            Err(x) => return Err(x)
        };
        Ok(format!("BlockSpace(lb={}, ub={}, length={})", lb, ub, length))
    }
    
    fn __str__(&self) -> PyResult<String> {
        self.to_block_str()
    }
}

#[pymethods]
impl BlockSpace {
    #[new]
    /// Creates a new BlockSpace object from an init_state, and start and stop
    /// coordinates.
    fn __new__(obj: &PyRawObject, start: i32, stop: i32, init_state: i32) -> PyResult<()> {
        if start > stop {
            return Err(exceptions::ValueError::py_err(
                format!("start must be less than stop: {} !< {}",
                        start, stop)))
        }
        obj.init(|_| {
            BlockSpace {
                coords: vec![[start, stop, init_state]],
            }
        })
    }

    // Realtive position methods

    /// extract(positions, /)
    /// --
    /// 
    /// Returns a new BlockSpace containing coordinates
    /// based on the list of relative positions.
    fn extract(&self, positions: Vec<i32>) -> PyResult<BlockSpace> {
        if let Some(max) = positions.iter().max() {
            let length = self.len()?;
            if *max >= length {
                return Err(exceptions::IndexError::py_err(
                    format!("index out of range: {}", max)))
            }
            // Unroll blocks into a vector of i32
            let (coord_list, id_list) = self.to_arrays()?;
            // Extract
            let mut ext_coord_list: Vec<i32> = Vec::new();
            let mut ext_id_list: Vec<i32> = Vec::new();
            for i in positions.iter() {
                ext_coord_list.push(coord_list[*i as usize]);
                ext_id_list.push(id_list[*i as usize]);
            }
            // Reassemble to blocks
            arrays_to_linspace(ext_coord_list, ext_id_list)
        } else {
            Ok(BlockSpace{ coords: self.coords.clone() })
        }
    }

    /// extract_blocks(ids, /)
    /// --
    /// 
    /// Returns a new BlockSpace containing blocks based on the
    /// given list of block positions.
    fn extract_blocks(&self, ids: Vec<i32>) -> PyResult<BlockSpace> {
        if let Some(max) = ids.iter().max() {
            let length = self.len()?;
            if *max >= length {
                return Err(exceptions::IndexError::py_err(
                    format!("index out of range: {}", max)))
            }
            let coords: Vec<[i32; 3]> = self.coords.iter().enumerate()
            .filter(
                |(i, _)| ids.contains(&(*i as i32))
            ).map(|(_, v)| *v ).collect();
            Ok(BlockSpace{ coords })
        } else {
            Ok(BlockSpace{ coords: self.coords.clone() })
        }
    }

    /// remove(positions, /)
    /// --
    /// 
    /// Removes points based on a list of relative positions.
    fn remove(&mut self, positions: Vec<i32>) -> PyResult<()> {
        // Check if positions list is empty or not using max()
        if let Some(max) = positions.iter().max() {
            // If largest relative position is larger than the total length
            // of the linear space, then return an error
            let length = self.len()?;
            if *max >= length {
                return Err(exceptions::ValueError::py_err(
                    format!("index out of range: {}", max)))
            }
            let inverse_rel_positions: Vec<i32> = (0..length)
                .filter(|x| !positions.contains(x))
                .collect();
            return self.retain(inverse_rel_positions)
        } 
        Ok(())
    }

    /// remove_blocks(ids, /)
    /// --
    /// 
    /// Removes blocks based on the given list of block positions.
    fn remove_blocks(&mut self, ids: Vec<i32>) -> PyResult<()> {
        if let Some(max) = ids.iter().max() {
            let length = self.coords.len() as i32;
            if *max >= length {
                return Err(exceptions::IndexError::py_err(
                    format!("index out of range: {}", max)))
            }
            let inverse_rel_positions: Vec<i32> = (0..length)
                .filter(|x| !ids.contains(x))
                .collect();
            return self.retain_blocks(inverse_rel_positions)
        }
        Ok(())
    }

    /// retain(positions, /)
    /// 
    /// Retains points in linear space specified by a
    /// list of positions to keep.
    fn retain(&mut self, positions: Vec<i32>) -> PyResult<()> {
        // Check if positions list is empty or not using max()
        if let Some(max) = positions.iter().max() {
            // If largest relative position is larger than the total length
            // of the linear space, then return an error
            let length = self.len()?;
            if *max >= length {
                return Err(exceptions::IndexError::py_err(
                    format!("index out of range: {}", max)))
            }
            // Unroll blocks into a vector of i32
            let (coord_list, id_list) = self.to_arrays()?;
            // Extract
            let mut ext_coord_list: Vec<i32> = Vec::new();
            let mut ext_id_list: Vec<i32> = Vec::new();
            let mut positions = positions;
            positions.sort_unstable();
            for i in positions.iter() {
                ext_coord_list.push(coord_list[*i as usize]);
                ext_id_list.push(id_list[*i as usize]);
            }
            // Reassemble to blocks
            // Replace coords
            self.coords = arrays_to_linspace(ext_coord_list, ext_id_list)
                .unwrap().coords;
        }
        Ok(())
    }

    /// retain_blocks(ids, /)
    /// --
    /// 
    /// Retains blocks based on the given list of block positions.
    fn retain_blocks(&mut self, ids: Vec<i32>) -> PyResult<()> {
        if let Some(max) = ids.iter().max() {
            if *max >= self.coords.len() as i32 {
                return Err(exceptions::IndexError::py_err(
                    format!("index out of range: {}", max)))
            }
            let coords: Vec<[i32; 3]> = self.coords.iter().enumerate()
            .filter(
                |(i, _)| ids.contains(&(*i as i32))
            ).map(|(_, v)| *v ).collect();
            self.coords = coords;
        } else {
            self.coords = Vec::new();
        }
        Ok(())
    }

    // Absolute position methods

    // /// remove_abs(positions, /)
    // /// --
    // /// 
    // /// Removes points in linear space given based on a list of coordinates.
    // fn remove_abs(&mut self, positions: Vec<i32>) -> PyResult<()> {
    //     let mut positions = positions;
    //     positions.sort_unstable();
    //     positions.reverse();
    //     let mut offset = 0;
    //     for &pos in positions.iter() {
    //         let length = self.coords.len() - offset;
    //         for i in (0..length).rev() {
    //             let [start, stop, id]: [i32; 3] = self.coords[i];
    //             if pos > start && pos < stop - 1 {
    //                 // Remove block currently at j and get values
    //                 // Split this block at pos
    //                 // 10,11,12,13,14,15 : remove at index 2 (3rd pos)
    //                 // [_,10,16]
    //                 // 10,11,   13,14,15
    //                 // [_,10,12], [13:16]
    //                 // Insert two new blocks at j and j+1
    //                 self.coords[i] = [start, pos, id];
    //                 self.coords.insert(i+1, [pos+1, stop, id]);
    //                 offset += 1;
    //             } else if pos == start {
    //                 if start == stop - 1 {
    //                     let _ = self.coords.remove(i);
    //                     // no offset increment
    //                 } else {
    //                     self.coords[i] = [pos+1, stop, id];
    //                     // no offset increment
    //                 }
    //             } else if pos == stop - 1 {
    //                 self.coords[i] = [start, pos, id];
    //                 // no offset increment
    //             }
    //         }
    //     }
    //     Ok(())
    // }

    // /// retain_abs(coords, /)
    // /// --
    // /// 
    // /// Retains points in linear space specified by a
    // /// list of coordinates to keep.
    // fn retain_abs(&mut self, coords: Vec<i32>) -> PyResult<()> {
    //     if let Some([_, _, stop]) = self.coords.last() {
    //         let inverse_ilist: Vec<i32> = (0..*stop)
    //                                         .filter(|x| !coords.contains(x))
    //                                         .collect();
    //         return self.remove_abs(inverse_ilist)
    //     };
    //     Err(exceptions::ValueError::py_err("cannot perform retain on \
    //                                         dimension: block list is empty"))
    // }

    // TODO: Add insert and append methods

    // start, stop, full_len

    /// lb()
    /// --
    /// 
    /// Returns the lower bound of the linear space.
    fn lb(&self) -> PyResult<i32> {
        match self.coords.first() {
            Some([x, _, _]) => Ok(*x),
            None => return Err(exceptions::ValueError::py_err(
                "linear space is empty"))
        }
    }

    /// ub()
    /// --
    /// 
    /// Returns the upper bound of the linear space.
    /// This value is not part of the space.
    fn ub(&self) -> PyResult<i32> {
        match self.coords.last() {
            Some([_, x, _]) => Ok(*x),
            None => return Err(exceptions::ValueError::py_err(
                "linear space is empty"))
        }
    }

    /// Returns the total length of the linear space.
    fn len(&self) -> PyResult<i32> {
        if self.coords.len() == 0 {
            return Ok(0)
        }
        let mut length = 0;
        for [start, stop, _] in self.coords.iter() {
            length += stop - start;
        }
        Ok(length)
    }
    
    // Format conversion

    /// to_blocks()
    /// --
    /// 
    /// Returns the linear space as a list of blocks.
    fn to_blocks(&self) -> PyResult<Vec<Block>> {
        if self.coords.len() == 0 {
            return Ok(Vec::new())
        }
        let mut blocks: Vec<Block> = Vec::new();
        for [start, stop, id] in self.coords.iter() {
            blocks.push(Block{ id: format!("{}", id), start: *start, stop: *stop });
        }
        Ok(blocks)
    }

    // /// Returns the linear space as a list of point coordinates.
    // fn to_points(&self) -> PyResult<Vec<Point>> {
    // }

    /// to_list()
    /// --
    /// 
    /// Returns the linear space as a list of start, stop, and id tuples.
    fn to_list(&self) -> PyResult<Vec<(i32, i32, i32)>> {
        if self.coords.len() == 0 {
            return Ok(Vec::new())
        }
        let mut list: Vec<(i32, i32, i32)> = Vec::new();
        for [start, stop, id] in self.coords.iter() {
            list.push((*start, *stop, *id));
        }
        Ok(list)
    }

    /// to_arrays()
    /// --
    /// 
    /// Returns the linear space as corresponding coordinates and id lists.
    fn to_arrays(&self) -> PyResult<(Vec<i32>, Vec<i32>)> {
        if self.coords.len() == 0 {
            return Ok((Vec::new(), Vec::new()))
        }
        let mut coords: Vec<i32> = Vec::new();
        let mut ids: Vec<i32> = Vec::new();
        for [start, stop, id] in self.coords.iter() {
            for i in *start..*stop {
                coords.push(i);
                ids.push(*id);
            }
        }
        Ok((coords, ids))
    }

    // Formatting methods

    /// to_block_str()
    /// --
    /// 
    /// Converts blocks into an extended (human-readable) string
    /// representation.
    fn to_block_str(&self) -> PyResult<String> {
        if self.coords.len() == 0 {
            return Ok(String::new())
        }
        let mut strings: Vec<String> = Vec::new();
        for [start, stop, id] in self.coords.iter() {
            strings.push(format!("{}={}:{}", id, start, stop));
        }
        Ok(strings.join(";"))
    }

    /// to_array_str()
    /// --
    /// 
    /// Expands blocks into comma-separated list of positions.
    /// Blocks are delimited by semicolons.
    fn to_array_str(&self) -> PyResult<String> {
        if self.coords.len() == 0 {
            return Ok(String::new())
        }
        let mut strings: Vec<String> = Vec::new();
        for [start, stop, id] in self.coords.iter() {
            let mut b_strings: Vec<String> = Vec::new();
            b_strings.push(format!("{}=", id));
            for i in *start..*stop {
                b_strings.push(format!("{}", i));
            }
            strings.push(b_strings.join(","));
        }
        Ok(strings.join(";"))  
    }

    /// to_simple_block_str()
    /// --
    /// 
    /// Converts blocks into a simple string representation.
    /// Assumes that the block space is composed of a single block type.
    fn to_simple_block_str(&self) -> PyResult<String> {
        if self.coords.len() == 0 {
            return Ok(String::new())
        }
        let mut strings: Vec<String> = Vec::new();
        let mut curr_id = self.coords[0][2];
        for [start, stop, id] in self.coords.iter() {
            if curr_id != *id {
                return Err(exceptions::ValueError::py_err(
                    "cannot represent a linear space with 
                    more than one block type"))
            }
            strings.push(format!("{}:{}", start, stop));
            curr_id = *id;
        }
        Ok(strings.join(";"))
    }

    /// to_simple_array_str()
    /// --
    /// 
    /// Expands blocks into comma-separated list of positions.
    /// Assumes that the block space is composed of a single block type.
    fn to_simple_array_str(&self) -> PyResult<String> {
        if self.coords.len() == 0 {
            return Ok(String::new())
        }
        let mut strings: Vec<String> = Vec::new();
        let mut curr_id = self.coords[0][2];
        for [start, stop, id] in self.coords.iter() {
            if curr_id != *id {
                return Err(exceptions::ValueError::py_err(
                    "cannot represent a linear space with 
                    more than one block type"))
            }
            for i in *start..*stop {
                strings.push(format!("{}", i));
            }
            curr_id = *id;
        }
        Ok(strings.join(","))  
    }

    /// copy()
    /// --
    /// 
    /// Returns a deep copy of the current linear space.
    fn copy(&self) -> PyResult<BlockSpace> {
        let coords = self.coords.clone();
        Ok(BlockSpace{ coords })
    }
}

#[pyfunction]
/// blocks_to_linspace(blocks, /)
/// --
/// 
/// Returns a linear space created using the given list of blocks.
pub fn blocks_to_linspace(blocks: Vec<&Block>) -> PyResult<BlockSpace> {
    let mut coords: Vec<[i32; 3]> = Vec::new();
    for Block{ id, start, stop } in blocks.iter() {
        if let Ok(v) = id.parse::<i32>() {
            coords.push([*start, *stop, v]);
        } else {
            return Err(exceptions::ValueError::py_err("error converting Block id to int"))
        }
    }
    Ok(BlockSpace{ coords })
}

#[pyfunction]
/// list_to_linspace(coords, /)
/// --
/// 
/// Returns a linear space created using the given coordinate list.
pub fn list_to_linspace(coords: Vec<(i32, i32, i32)>) -> PyResult<BlockSpace> {
    let coords: Vec<[i32; 3]> = coords.iter().map(|(a, b, c)| [*a, *b, *c]).collect();
    Ok(BlockSpace{ coords })
}

#[pyfunction]
/// arrays_to_linspace(coords, ids, /)
/// --
/// 
/// Returns a linear space based on the corresponding lists of coordinates
/// and ids.
pub fn arrays_to_linspace(coords: Vec<i32>, ids: Vec<i32>) -> PyResult<BlockSpace> {
    if coords.len() != ids.len() {
        return Err(exceptions::ValueError::py_err("lists do not have the same length"))
    }
    if coords.len() == 0 {
        return Ok(BlockSpace{ coords: Vec::new() })
    }
    let mut new_coords: Vec<[i32; 3]> = Vec::new();
    let mut last_id = ids[0];
    let mut last_start = coords[0];
    for i in 1..ids.len() {
        let c_id = ids[i];
        let c_pos = coords[i];
        let p_pos = coords[i-1];
        // Scenarios:
        // 1a) current and last ids are the same, current +1 of previous
        // 1b) current and last ids are the same, current NOT +1 of previous
        // 2a) current and last ids NOT the same, current +1 of previous
        // 2b) current and last ids NOT the same, current NOT +1 of previous
        //
        // 2a and 2b are the same scenario, because change in ID should always
        // generate a new block
        if c_id == last_id {
            if c_pos != p_pos + 1 {
                // Create new block and push
                new_coords.push([last_start, p_pos + 1, last_id]);
                // Assgin current id as last_id and current pos as last_start
                last_id = c_id;
                last_start = c_pos;
            }
        } else {
            // Create new block and push
            new_coords.push([last_start, p_pos + 1, last_id]);
            // Assign current id as last_id and current pos as last_start
            last_id = c_id;
            last_start = c_pos;
        }
    }
    new_coords.push(
        [last_start, coords.last().unwrap() + 1, last_id]);
    Ok(BlockSpace{ coords: new_coords })
}

// Special string formatters
#[pyfunction]
pub fn blockspace_to_seqgap_str(blockspace: &BlockSpace) -> PyResult<String> {
    if blockspace.coords.len() == 0 {
        return Ok(String::new())
    }
    let mut strings: Vec<String> = Vec::new();
    for [start, stop, id] in blockspace.coords.iter() {
        let id = match *id {
            1 => "s",
            0 => "g",
            _ => return Err(exceptions::ValueError::py_err(
                    format!("unexpected id: {}",id)))
        };
        strings.push(format!("{}={}:{}", id, start, stop));
    }
    Ok(strings.join(";"))
}

#[pyclass(subclass)]
#[derive(Clone)]
/// CoordSpace(init_state, start, stop)
/// 
/// CoordSpace represents a discrete linear space stored as a 
/// list of integer coordinates.
pub struct CoordSpace {

    // start: i32,
    // stop: i32,
    coords: Vec<i32>

}

#[pymethods]
impl CoordSpace {
    #[new]
    /// Creates a new CoordSpace object from an init_state, and start and stop
    /// coordinates.
    fn __new__(obj: &PyRawObject, start: i32, stop: i32) -> PyResult<()> {
        if start > stop {
            return Err(exceptions::ValueError::py_err(
                format!("start must be less than stop: {} !< {}",
                        start, stop)))
        }
        obj.init(|_| {
            CoordSpace { 
                coords: (start..stop).collect(),
            }
        })
    }

    /// extract(coordinates)
    /// 
<<<<<<< HEAD
    /// Extracts coordinates by relative positions as a new CoordSpace.
    fn extract(&self, coords: Vec<i32>) -> PyResult<CoordSpace> {
        if let Some(max) = coords.iter().max() {
            if *max >= self.coords.len() as i32 {
                return Err(exceptions::IndexError::py_err(format!("index out of range: {}", max)))
            }
            let mut new_coords: Vec<i32> = Vec::new();
            for i in coords.iter() {
                new_coords.push(self.coords[*i as usize]);
            }
            Ok(CoordSpace{ coords: new_coords })
        } else {
            Ok(CoordSpace { coords: self.coords.clone()})
=======
    /// Extracts coordinates by relative positions as a new PointSpace.
    fn extract(&self, coords: Vec<i32>) -> PyResult<PointSpace> {
        match coords.iter().max() {
            Some(max) => {
                if *max >= self.coords.len() as i32 {
                    return Err(exceptions::ValueError::py_err(format!("index out of range: {}", max)))
                }
                let mut new_coords: Vec<i32> = Vec::new();
                for i in coords.iter() {
                    new_coords.push(self.coords[*i as usize]);
                }
                Ok(PointSpace{ coords: new_coords })
            },
            None => Ok(PointSpace { coords: self.coords.clone()})
>>>>>>> 2c246da8
        }
    }

    /// remove(coordinates)
    /// 
    /// Removes points in linear space given based on a list of relative
    /// coordinates.
    fn remove(&mut self, coords: Vec<i32>) -> PyResult<()> {
        if let Some(max) = coords.iter().max() {
            if *max >= self.coords.len() as i32 {
                return Err(exceptions::IndexError::py_err(format!("index out of range: {}", max)))
            }
            self.coords = self.coords.iter().enumerate().filter(|(i, _)| !coords.contains(&(*i as i32))).map(|(_, x)| *x ).collect();
            Ok(())
        } else {
            Ok(())
        }
        
    }

    /// retain(coordinates)
    /// 
    /// Retains points in linear space specified by a
    /// list of coordinates to keep.
    fn retain(&mut self, coords: Vec<i32>) -> PyResult<()> {
        if let Some(max) = coords.iter().max() {
            if *max >= self.coords.len() as i32 {
                return Err(exceptions::IndexError::py_err(format!("index out of range: {}", max)))
            }
            self.coords = self.coords.iter().enumerate().filter(|(i, _)| coords.contains(&(*i as i32))).map(|(_, x)| *x ).collect();
            Ok(())
        } else {
            self.coords = Vec::new();
            Ok(())
        }        
    }

    // /// Inserts into the linear space at the given position.
    // fn insert(&mut self, pos: i32, start: i32, length: i32) -> PyResult<()> {
    //     // Insert to start of list if pos is 0,
    //     // Append to end of list if pos is the length,
    //     // Otherwise split at the position and concat
    //     if pos == 0 {
    //         let mut new_coords: Vec<i32> = (start..start+length).collect();
    //         new_coords.append(&mut self.coords);
    //         self.coords = new_coords;
    //         return Ok(())
    //     } else if pos == self.coords.len() as i32 {
    //         return self.append(start, length)
    //     } // TODO: else if pos > self.coords.len()
    //     // Split list into two and combine
    //     let mut new_coords: Vec<i32> = (start..start+length).collect();
    //     let (left, right) = self.coords.split_at(pos as usize);
    //     let mut left: Vec<i32> = left.iter().map(|x| *x ).collect();
    //     let mut right: Vec<i32> = right.iter().map(|x| *x ).collect();
    //     left.append(&mut new_coords);
    //     left.append(&mut right);
    //     self.coords = left;
    //     Ok(())
    // }

    // /// Appends to the end of the linear space.
    // fn append(&mut self, start: i32, length: i32) -> PyResult<()> {
    //     let mut new_coords: Vec<i32> = (start..start+length).collect();
    //     self.coords.append(&mut new_coords);
    //     Ok(())
    // }

    // start, stop, full_len

    /// start()
    /// 
    /// Returns the value at the start of the linear space.
    fn start(&self) -> PyResult<i32> {
        Ok(self.coords[0])
    }

    /// stop()
    /// 
    /// Returns the end value of the linear space.
    /// This value is not part of the space.
    fn stop(&self) -> PyResult<i32> {
        if self.coords.len() > 0 {
            Ok(self.coords[self.coords.len() - 1])
        } else {
            Ok(0)
        }
    }

    /// len_all()
    /// 
    /// Returns the total length of the linear space.
    fn len_all(&self) -> PyResult<i32> {
        Ok(self.coords.len() as i32)
    }

    /// len_seq()
    /// 
    /// Returns the total length of the linear space where the
    /// state is equal to 1.
    fn len_seq(&self) -> PyResult<i32> {
        let length = self.coords.iter().filter(|x| **x > 0).collect::<Vec<&i32>>().len();
        Ok(length as i32)
    }

    /// len_gap()
    /// 
    /// Returns the total length of the linear space where the
    /// state is equal to 0.
    fn len_gap(&self) -> PyResult<i32> {
        let length = self.coords.iter().filter(|x| **x < 0).collect::<Vec<&i32>>().len();
        Ok(length as i32)
    }
    
    // Format conversion

    #[staticmethod]
    /// from_blocks(blocks)
    /// 
    /// Returns a linear space created using the given list of blocks.
    fn from_blocks(blocks: Vec<&Block>) -> PyResult<CoordSpace> {
        if blocks.len() == 0 {
            let coords: Vec<i32> = Vec::new();
            return Ok(CoordSpace{ coords })
        }
        match blocks_to_arrays(blocks) {
            Ok((data, ids)) => {
                let mut new_data: Vec<i32> = Vec::new();
                for i in 0..data.len() {
                    let x = data[i];
                    let id = &ids[i];
                    if id == "s" {
                        new_data.push(x);
                    } else if id == "g" {
                        new_data.push(-1);
                    } else {
                        return Err(exceptions::ValueError::py_err(format!("unsupported ID: {}. Use \"s\" for sequence or \"g\" for gap.", id)))
                    }
                }
                Ok(CoordSpace { coords: new_data })
            },
            Err(x) => return Err(x)
        }
        
    }

    #[staticmethod]
    /// from_arrays(coordinates, ids)
    /// 
    /// Returns a linear space created using the corresponding lists of
    /// coordinates and ids.
    fn from_arrays(data: Vec<i32>, ids: Vec<String>) -> PyResult<CoordSpace> {
        if data.len() != ids.len() {
            return Err(exceptions::ValueError::py_err("lengths of data and ids do not match"))
        }
        if data.len() == 0 {
            let coords: Vec<i32> = Vec::new();
            return Ok(CoordSpace{ coords })
        }
        let mut coords: Vec<i32> = Vec::new();
        for i in 0..data.len() {
            let x = data[i];
            let id = &ids[i];
            if id == "s" {
                coords.push(x);
            } else if id == "g" {
                coords.push(-1);
            } else {
                return Err(exceptions::ValueError::py_err(format!("unsupported ID: {}. Use \"s\" for sequence or \"g\" for gap.", id)))
            }
        }
        Ok(CoordSpace{ coords })
    }

    /// to_blocks()
    /// 
    /// Returns the linear space as a list of blocks.
    fn to_blocks(&self) -> PyResult<Vec<Block>> {
        if self.coords.len() == 0 {
            return Ok(Vec::new())
        }
        // Declare variables
        let mut blocks: Vec<Block> = Vec::new();
        let mut last_start: i32 = self.coords[0];
        let mut last_id: String = match self.coords[0] {
            x if x >= 0 => "s".to_string(),
            x if x == -1 => "g".to_string(),
            x => return Err(exceptions::ValueError::py_err(format!("unexpected coordinate value: {}", x))),
        };
        let mut negative_length: i32 = 0;

        for i in 1..self.coords.len() {
            let c_id: String = match self.coords[0] {
                x if x >= 0 => "s".to_string(),
                x if x == -1 => "g".to_string(),
                x => return Err(exceptions::ValueError::py_err(format!("unexpected coordinate value: {}", x))),
            };
            let c_pos = self.coords[i];
            let p_pos = self.coords[i-1];

            if c_pos == -1 && p_pos == -1 {
                negative_length += 1;
            } else if c_pos < -1 || p_pos < -1 {
                // Return an error
                return Err(exceptions::ValueError::py_err(format!("unexpected coordinate value: {}", c_pos)))
            } else if c_pos == -1 && p_pos >= 0 {
                // Create new block and push
                blocks.push(Block{ id: last_id, start: last_start, stop: p_pos + 1});
                // Assign current id as last_id and current pos as last_start
                last_id = c_id;
                last_start = c_pos;
                negative_length = 0;
            } else if c_pos >= 0 && p_pos == -1 {
                // Create new block and push
                blocks.push(Block{ id: last_id, start: 0, stop: negative_length});
                // Assign current id as last_id and current pos as last_start
                last_id = c_id;
                last_start = c_pos;
                negative_length = 0;
            } else if c_pos >= 0 && p_pos >= 0 {
                if c_pos != p_pos + 1 {
                    // Create new block and push
                    blocks.push(Block{ id: last_id, start: last_start, stop: p_pos + 1});
                    // Assgin current id as last_id and current pos as last_start
                    last_id = c_id;
                    last_start = c_pos;
                }
            }
        }
        blocks.push(Block{ id: last_id, start: last_start, stop: self.coords.last().unwrap() + 1});
        Ok(blocks)
    }

    /// to_arrays()
    /// 
    /// Returns the linear space as a list of integer coordinates.
    fn to_arrays(&self) -> PyResult<(Vec<i32>, Vec<String>)> {
        let coords = self.coords.clone();
        let mut ids: Vec<String> = Vec::new();
        for coord in self.coords.iter() {
            if *coord >= 0 {
                ids.push("s".to_string());
            } else if *coord == -1 {
                ids.push("g".to_string())
            } else {
                return Err(exceptions::ValueError::py_err(format!("unexpected coordinate value: {}", coord)))
            }
        }
        Ok((coords, ids))
    }

    // Formatting methods

    /// to_compressed_str()
    /// 
    /// Converts block into a compressed string representation.
    fn to_compressed_str(&self) -> PyResult<String> {
        self.__str__()
    }

    /// to_extended_str()
    /// 
    /// Converts block into an extended (human-readable) string
    /// representation.
    fn to_extended_str(&self) -> PyResult<String> {
        let mut strings: Vec<String> = Vec::new();
        if let Ok(blocks) = self.to_blocks() {
            for block in blocks {
                if let Ok(s) = block.to_extended_str() {
                    strings.push(s);
                } else {
                    return Err(exceptions::ValueError::py_err("cannot get string representation of block"))
                }
            }
        } else {
            return Err(exceptions::ValueError::py_err("cannot generate blocks"))
        }
        Ok(strings.join(","))
    }

    /// to_array_str()
    /// 
    /// Returns a comma-separated list of coordinate points.
    fn to_array_str(&self) -> PyResult<String> {
        let mut strings: Vec<String> = Vec::new();
        for point in self.coords.iter() {
            strings.push(format!("{}", point));
        }
        Ok(strings.join(","))
    }

    /// copy()
    /// 
    /// Returns a deep copy of the current linear space.
    fn copy(&self) -> PyResult<CoordSpace> {
        let coords = self.coords.clone();
        Ok(CoordSpace{ coords })
    }

}

#[pyproto]
impl PyObjectProtocol for CoordSpace {
    fn __repr__(&self) -> PyResult<String> {
        let start = match self.start() {
            Ok(x) => x,
            Err(x) => return Err(x)
        };
        let stop = match self.stop() {
            Ok(x) => x,
            Err(x) => return Err(x)
        };
        let length = match self.len_all() {
            Ok(x) => x,
            Err(x) => return Err(x)
        };
        Ok(format!("CoordSpace(start={}, stop={}, length={})", start, stop, length))
    }
    
    fn __str__(&self) -> PyResult<String> {
        let mut strings: Vec<String> = Vec::new();
        match self.to_blocks() {
            Ok(blocks) => {
                for block in blocks {
                    if let Ok(s) = block.__str__() {
                        strings.push(s);
                    } else {
                        return Err(exceptions::ValueError::py_err("cannot get string representation of block"))
                    }
                }
            },
            Err(_) => {
                return Err(exceptions::ValueError::py_err(format!("cannot generate blocks")))
            }
            
        }
        Ok(strings.join(","))
    }
}


#[pyfunction]
/// blocks_to_arrays(block_list)
/// 
/// Converts a list of Blocks into an explicit listing of positions.
/// Returns a list of integers.
pub fn blocks_to_arrays(blocks: Vec<&Block>) -> PyResult<(Vec<i32>, Vec<String>)> {
    let mut data: Vec<i32> = Vec::new();
    let mut ids: Vec<String> = Vec::new();
    for Block{ id, start, stop} in blocks.iter() {
        let mut new_coords: Vec<i32> = (*start..*stop).collect();
        let mut new_ids: Vec<String> = vec![format!("{}", id); new_coords.len()];
        data.append(&mut new_coords);
        ids.append(&mut new_ids);
    }
    Ok((data, ids))
}

#[pyfunction]
/// arrays_to_blocks(data, ids)
/// 
/// Converts an explicit list of positions into a list of blocks.
/// Returns a list of Block objects.
pub fn arrays_to_blocks(data: Vec<i32>, ids: Vec<String>) -> PyResult<Vec<Block>> {
    if data.len() != ids.len() {
        return Err(exceptions::ValueError::py_err("lengths of data and ids do not match"))
    }
    if data.len() == 0 {
        return Ok(Vec::new())
    }
    // Declare variables
    let mut blocks: Vec<Block> = Vec::new();
    let mut last_id: &str = &ids[0];
    let mut last_start: i32 = data[0];

    for i in 1..data.len() {
        let c_id = &ids[i];
        let c_pos = data[i];
        let p_pos = data[i-1];
        // Scenarios:
        // 1a) current and last ids are the same, current +1 of previous
        // 1b) current and last ids are the same, current NOT +1 of previous
        // 2a) current and last ids NOT the same, current +1 of previous
        // 2b) current and last ids NOT the same, current NOT +1 of previous
        //
        // 2a and 2b are the same scenario, because change in ID should always
        // generate a new block
        if c_id == last_id {
            if c_pos != p_pos + 1 {
                // Create new block and push
                blocks.push(Block{ id: last_id.to_string(), start: last_start, stop: p_pos + 1});
                // Assgin current id as last_id and current pos as last_start
                last_id = c_id;
                last_start = c_pos;
            }
        } else {
            // Create new block and push
            blocks.push(Block{ id: last_id.to_string(), start: last_start, stop: p_pos + 1});
            // Assign current id as last_id and current pos as last_start
            last_id = c_id;
            last_start = c_pos;
        }
    }
    blocks.push(Block{ id: last_id.to_string(), start: last_start, stop: data.last().unwrap() + 1});
    Ok(blocks)
}

#[pymodinit]
fn position(_py: Python, m: &PyModule) -> PyResult<()> {
    m.add_class::<Block>()?;
    m.add_class::<BlockSpace>()?;
    m.add_class::<CoordSpace>()?;

    m.add_function(wrap_function!(blocks_to_linspace))?;
    m.add_function(wrap_function!(list_to_linspace))?;
    m.add_function(wrap_function!(arrays_to_linspace))?;

    Ok(())
}


#[cfg(test)]
mod tests {

    use super::*;
    
    // Block
    mod block_tests {

        use super::{Block, PyObjectProtocol};

        #[test]
        fn in_block_true() {
            let expected = true;
            let block = Block{ id: "test".to_string(), start: 1, stop: 4 };
            let actual = block.in_block(2).expect("in_block method failed");
            assert_eq!(expected, actual);
        }

        #[test]
        fn in_block_false() {
            let expected = false;
            let block = Block{ id: "test".to_string(), start: 1, stop: 4 };
            let actual = block.in_block(5).expect("in_block method failed");
            assert_eq!(expected, actual);
        }

        #[test]
        fn to_array() {
            let expected: Vec<i32> = vec![1,2,3];
            let block = Block{ id: "test".to_string(), start: 1, stop: 4 };
            let actual = block.to_array().expect("to_array method failed");
            assert_eq!(expected, actual);
        }

        #[test]
        fn to_compressed_str() {
            let expected = "test=3";
            let block = Block{ id: "test".to_string(), start: 1, stop: 4 };
            let actual = block.to_compressed_str().expect("to_compressed_str method failed");
            assert_eq!(expected, actual);
        }

        #[test]
        fn to_extended_str() {
            let expected = "test=1:4";
            let block = Block{ id: "test".to_string(), start: 1, stop: 4 };
            let actual = block.to_extended_str().expect("to_extended_str method failed");
            assert_eq!(expected, actual);
        }

        #[test]
        fn __repr__() {
            let expected = "Block(id=\"test\", start=1, stop=4";
            let block = Block{ id: "test".to_string(), start: 1, stop: 4 };
            let actual = block.__repr__().expect("__repr__ method failed");
            assert_eq!(expected, actual);
        }

        #[test]
        fn __str__() {
            let expected = "test=3";
            let block = Block{ id: "test".to_string(), start: 1, stop: 4 };
            let actual = block.__str__().expect("__str__ method failed");
            assert_eq!(expected, actual);
        }
    }

    // PointSpace
    mod point_space_tests {

        use super::{PointSpace, PyObjectProtocol, exceptions};

        #[test]
        fn extract() {
            let expected: Vec<i32> = vec![5,6,9,-1,3,2,0,1];
            let space = PointSpace{ coords: vec![0,1,2,3,-1,-1,4,5,6,7,8,9] };
            // let actual: Vec<i32> = space.extract(vec![7,8,11,4,3,2,0,1]).unwrap().coords;
            assert_eq!(expected, space.coords);
        }

        #[test]
        fn remove() {
            // let expected = PointSpace{ coords: vec![1,2,3,-1,4,5,6,7,9]};
            // let mut space = PointSpace{ coords: vec![0,1,2,3,-1,-1,4,5,6,7,8,9] };
            // space.remove(vec![0,4,10]).expect("remove method failed");
            // let actual = space;
            // assert_eq!(expected.coords, actual.coords);
        }

        #[test]
        fn retain() {
            let expected = "";
            let space = PointSpace{ coords: vec![0,1,2,3,-1,-1,4,5,6,7,8,9] };
            let actual = "";
        }

        #[test]
        fn start() {
            let expected = "";
            let space = PointSpace{ coords: vec![0,1,2,3,-1,-1,4,5,6,7,8,9] };
            let actual = "";
        }

        #[test]
        fn stop() {
            let expected = "";
            let space = PointSpace{ coords: vec![0,1,2,3,-1,-1,4,5,6,7,8,9] };
            let actual = "";
        }

        #[test]
        fn len_all() {
            let expected = "";
            let space = PointSpace{ coords: vec![0,1,2,3,-1,-1,4,5,6,7,8,9] };
            let actual = "";
        }

        #[test]
        fn len_gap() {
            let expected = "";
            let space = PointSpace{ coords: vec![0,1,2,3,-1,-1,4,5,6,7,8,9] };
            let actual = "";
        }

        #[test]
        fn len_seq() {
            let expected = "";
            let space = PointSpace{ coords: vec![0,1,2,3,-1,-1,4,5,6,7,8,9] };
            let actual = "";
        }

        #[test]
        fn from_blocks() {
            let expected = "";
            let space = PointSpace{ coords: vec![0,1,2,3,-1,-1,4,5,6,7,8,9] };
            let actual = "";
        }

        #[test]
        fn from_arrays() {
            let expected = "";
            let space = PointSpace{ coords: vec![0,1,2,3,-1,-1,4,5,6,7,8,9] };
            let actual = "";
        }

        #[test]
        fn to_blocks() {
            let expected = "";
            let space = PointSpace{ coords: vec![0,1,2,3,-1,-1,4,5,6,7,8,9] };
            let actual = "";
        }

        #[test]
        fn to_arrays() {
            let expected = "";
            let space = PointSpace{ coords: vec![0,1,2,3,-1,-1,4,5,6,7,8,9] };
            let actual = "";
        }

        #[test]
        fn to_compressed_str() {
            let expected = "";
            let space = PointSpace{ coords: vec![0,1,2,3,-1,-1,4,5,6,7,8,9] };
            let actual = "";
        }

        #[test]
        fn to_extended_str() {
            let expected = "";
            let space = PointSpace{ coords: vec![0,1,2,3,-1,-1,4,5,6,7,8,9] };
            let actual = "";
        }

        #[test]
        fn to_array_str() {
            let expected = "";
            let space = PointSpace{ coords: vec![0,1,2,3,-1,-1,4,5,6,7,8,9] };
            let actual = "";
        }
        
        #[test]
        fn copy() {
            let expected = "";
            let space = PointSpace{ coords: vec![0,1,2,3,-1,-1,4,5,6,7,8,9] };
            let actual = "";
        }
    }
}<|MERGE_RESOLUTION|>--- conflicted
+++ resolved
@@ -677,7 +677,6 @@
 
     /// extract(coordinates)
     /// 
-<<<<<<< HEAD
     /// Extracts coordinates by relative positions as a new CoordSpace.
     fn extract(&self, coords: Vec<i32>) -> PyResult<CoordSpace> {
         if let Some(max) = coords.iter().max() {
@@ -691,22 +690,6 @@
             Ok(CoordSpace{ coords: new_coords })
         } else {
             Ok(CoordSpace { coords: self.coords.clone()})
-=======
-    /// Extracts coordinates by relative positions as a new PointSpace.
-    fn extract(&self, coords: Vec<i32>) -> PyResult<PointSpace> {
-        match coords.iter().max() {
-            Some(max) => {
-                if *max >= self.coords.len() as i32 {
-                    return Err(exceptions::ValueError::py_err(format!("index out of range: {}", max)))
-                }
-                let mut new_coords: Vec<i32> = Vec::new();
-                for i in coords.iter() {
-                    new_coords.push(self.coords[*i as usize]);
-                }
-                Ok(PointSpace{ coords: new_coords })
-            },
-            None => Ok(PointSpace { coords: self.coords.clone()})
->>>>>>> 2c246da8
         }
     }
 
@@ -1195,23 +1178,23 @@
         }
     }
 
-    // PointSpace
+    // CoordSpace
     mod point_space_tests {
 
-        use super::{PointSpace, PyObjectProtocol, exceptions};
+        use super::{CoordSpace, PyObjectProtocol, exceptions};
 
         #[test]
         fn extract() {
             let expected: Vec<i32> = vec![5,6,9,-1,3,2,0,1];
-            let space = PointSpace{ coords: vec![0,1,2,3,-1,-1,4,5,6,7,8,9] };
+            let space = CoordSpace{ coords: vec![0,1,2,3,-1,-1,4,5,6,7,8,9] };
             // let actual: Vec<i32> = space.extract(vec![7,8,11,4,3,2,0,1]).unwrap().coords;
             assert_eq!(expected, space.coords);
         }
 
         #[test]
         fn remove() {
-            // let expected = PointSpace{ coords: vec![1,2,3,-1,4,5,6,7,9]};
-            // let mut space = PointSpace{ coords: vec![0,1,2,3,-1,-1,4,5,6,7,8,9] };
+            // let expected = CoordSpace{ coords: vec![1,2,3,-1,4,5,6,7,9]};
+            // let mut space = CoordSpace{ coords: vec![0,1,2,3,-1,-1,4,5,6,7,8,9] };
             // space.remove(vec![0,4,10]).expect("remove method failed");
             // let actual = space;
             // assert_eq!(expected.coords, actual.coords);
@@ -1220,98 +1203,98 @@
         #[test]
         fn retain() {
             let expected = "";
-            let space = PointSpace{ coords: vec![0,1,2,3,-1,-1,4,5,6,7,8,9] };
+            let space = CoordSpace{ coords: vec![0,1,2,3,-1,-1,4,5,6,7,8,9] };
             let actual = "";
         }
 
         #[test]
         fn start() {
             let expected = "";
-            let space = PointSpace{ coords: vec![0,1,2,3,-1,-1,4,5,6,7,8,9] };
+            let space = CoordSpace{ coords: vec![0,1,2,3,-1,-1,4,5,6,7,8,9] };
             let actual = "";
         }
 
         #[test]
         fn stop() {
             let expected = "";
-            let space = PointSpace{ coords: vec![0,1,2,3,-1,-1,4,5,6,7,8,9] };
+            let space = CoordSpace{ coords: vec![0,1,2,3,-1,-1,4,5,6,7,8,9] };
             let actual = "";
         }
 
         #[test]
         fn len_all() {
             let expected = "";
-            let space = PointSpace{ coords: vec![0,1,2,3,-1,-1,4,5,6,7,8,9] };
+            let space = CoordSpace{ coords: vec![0,1,2,3,-1,-1,4,5,6,7,8,9] };
             let actual = "";
         }
 
         #[test]
         fn len_gap() {
             let expected = "";
-            let space = PointSpace{ coords: vec![0,1,2,3,-1,-1,4,5,6,7,8,9] };
+            let space = CoordSpace{ coords: vec![0,1,2,3,-1,-1,4,5,6,7,8,9] };
             let actual = "";
         }
 
         #[test]
         fn len_seq() {
             let expected = "";
-            let space = PointSpace{ coords: vec![0,1,2,3,-1,-1,4,5,6,7,8,9] };
+            let space = CoordSpace{ coords: vec![0,1,2,3,-1,-1,4,5,6,7,8,9] };
             let actual = "";
         }
 
         #[test]
         fn from_blocks() {
             let expected = "";
-            let space = PointSpace{ coords: vec![0,1,2,3,-1,-1,4,5,6,7,8,9] };
+            let space = CoordSpace{ coords: vec![0,1,2,3,-1,-1,4,5,6,7,8,9] };
             let actual = "";
         }
 
         #[test]
         fn from_arrays() {
             let expected = "";
-            let space = PointSpace{ coords: vec![0,1,2,3,-1,-1,4,5,6,7,8,9] };
+            let space = CoordSpace{ coords: vec![0,1,2,3,-1,-1,4,5,6,7,8,9] };
             let actual = "";
         }
 
         #[test]
         fn to_blocks() {
             let expected = "";
-            let space = PointSpace{ coords: vec![0,1,2,3,-1,-1,4,5,6,7,8,9] };
+            let space = CoordSpace{ coords: vec![0,1,2,3,-1,-1,4,5,6,7,8,9] };
             let actual = "";
         }
 
         #[test]
         fn to_arrays() {
             let expected = "";
-            let space = PointSpace{ coords: vec![0,1,2,3,-1,-1,4,5,6,7,8,9] };
+            let space = CoordSpace{ coords: vec![0,1,2,3,-1,-1,4,5,6,7,8,9] };
             let actual = "";
         }
 
         #[test]
         fn to_compressed_str() {
             let expected = "";
-            let space = PointSpace{ coords: vec![0,1,2,3,-1,-1,4,5,6,7,8,9] };
+            let space = CoordSpace{ coords: vec![0,1,2,3,-1,-1,4,5,6,7,8,9] };
             let actual = "";
         }
 
         #[test]
         fn to_extended_str() {
             let expected = "";
-            let space = PointSpace{ coords: vec![0,1,2,3,-1,-1,4,5,6,7,8,9] };
+            let space = CoordSpace{ coords: vec![0,1,2,3,-1,-1,4,5,6,7,8,9] };
             let actual = "";
         }
 
         #[test]
         fn to_array_str() {
             let expected = "";
-            let space = PointSpace{ coords: vec![0,1,2,3,-1,-1,4,5,6,7,8,9] };
+            let space = CoordSpace{ coords: vec![0,1,2,3,-1,-1,4,5,6,7,8,9] };
             let actual = "";
         }
         
         #[test]
         fn copy() {
             let expected = "";
-            let space = PointSpace{ coords: vec![0,1,2,3,-1,-1,4,5,6,7,8,9] };
+            let space = CoordSpace{ coords: vec![0,1,2,3,-1,-1,4,5,6,7,8,9] };
             let actual = "";
         }
     }
