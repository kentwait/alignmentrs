from collections import OrderedDict
import itertools
import os
from copy import deepcopy

import pandas as pd

from libalignmentrs.alignment import BaseAlignment
from libalignmentrs.record import BaseRecord
from libalignmentrs.readers import fasta_to_records


__all__ = ['Alignment', 'CatAlignment']


class _Rows:
    def __init__(self, instance):
        self._instance = instance
        self._axis = 0

    def insert(self, position, records, copy=False, dry_run=False):
        aln = self._instance
        if copy is True:
            aln = self._instance.copy()
        # TODO: Check data type of position
        if isinstance(records, BaseRecord):
            aln._alignment.insert_rows(position, records)
        elif isinstance(records, list) and \
            sum((isinstance(rec, BaseAlignment) for rec in records)):
<<<<<<< HEAD
            self._instance._alignment.insert_rows(position, records)
        else:
            raise TypeError('records must be a BaseRecord or a list of BaseRecord objects')
=======
            aln._alignment.insert_rows(position, records)
        raise TypeError('records must be a BaseRecord or a list of BaseRecord objects')
        if copy is True:
            return aln
>>>>>>> 5934fecc

    def prepend(self, records, copy=False, dry_run=False):
        aln = self._instance
        if copy is True:
            aln = self._instance.copy()
        if isinstance(records, BaseRecord):
            aln._alignment.insert_rows(0, records)
        elif isinstance(records, list) and \
            sum((isinstance(rec, BaseAlignment) for rec in records)):
<<<<<<< HEAD
            self._instance._alignment.insert_row(0, records)
        else:
            raise TypeError('records must be a BaseRecord or a list of BaseRecord objects')
=======
            aln._alignment.insert_row(0, records)
        raise TypeError('records must be a BaseRecord or a list of BaseRecord objects')
        if copy is True:
            return aln
>>>>>>> 5934fecc

    def append(self, records, copy=False, dry_run=False):
        aln = self._instance
        if copy is True:
            aln = self._instance.copy()
        if isinstance(records, BaseRecord):
            aln._alignment.append_rows(records)
        elif isinstance(records, list) and \
            sum((isinstance(rec, BaseAlignment) for rec in records)):
<<<<<<< HEAD
            self._instance._alignment.append_row(records)
        else:
            raise TypeError('records must be a BaseRecord or a list of BaseRecord objects')
=======
            aln._alignment.append_row(records)
        raise TypeError('records must be a BaseRecord or a list of BaseRecord objects')
        if copy is True:
            return aln
>>>>>>> 5934fecc

    def remove(self, positions, copy=False, dry_run=False):
        aln = self._instance
        if copy is True:
            aln = self._instance.copy()
        if isinstance(positions, int):
            aln._alignment.remove_row(positions)
        elif isinstance(positions, list) and \
            sum((isinstance(pos, int) for pos in positions)):
<<<<<<< HEAD
            self._instance._alignment.remove_rows(positions)
        else:
            raise TypeError('positions must be an int or a list of int')
=======
            aln._alignment.remove_rows(positions)
        raise TypeError('positions must be an int or a list of int')
        if copy is True:
            return aln
>>>>>>> 5934fecc

    def retain(self, positions, copy=False, dry_run=False):
        aln = self._instance
        if copy is True:
            aln = self._instance.copy()
        if isinstance(positions, int):
            aln._alignment.retain_row(positions)
        elif isinstance(positions, list) and \
            sum((isinstance(pos, int) for pos in positions)):
<<<<<<< HEAD
            self._instance._alignment.retain_rows(positions)
        else:
            raise TypeError('positions must be an int or a list of int')
=======
            aln._alignment.retain_rows(positions)
        raise TypeError('positions must be an int or a list of int')
        if copy is True:
            return aln
>>>>>>> 5934fecc

    def drain(self, positions, dry_run=False):
        raise NotImplementedError()

    def replace(self, positions, records, copy=False, dry_rul=False):
        aln = self._instance
        if copy is True:
            aln = self._instance.copy()
        # TODO: Check data type of positions
        if isinstance(records, BaseRecord):
            aln._alignment.replace_row(positions, records)
        elif isinstance(records, list) and \
            sum((isinstance(rec, BaseAlignment) for rec in records)):
<<<<<<< HEAD
            self._instance._alignment.replace_rows(positions, records)
        else:
            raise TypeError('records must be a BaseRecord or a list of BaseRecord objects')
=======
            aln._alignment.replace_rows(positions, records)
        raise TypeError('records must be a BaseRecord or a list of BaseRecord objects')
        if copy is True:
            return aln
>>>>>>> 5934fecc

    def reorder(self, positions, copy=False):
        aln = self._instance
        if copy is True:
            aln = self._instance.copy()
        if isinstance(positions, int):
            aln._alignment.reorder_rows([positions])
        elif isinstance(positions, list) and \
            sum((isinstance(pos, int) for pos in positions)):
<<<<<<< HEAD
            self._instance._alignment.reorder_rows(positions)
        else:        
            raise TypeError('positions must be an int or a list of int')
=======
            aln._alignment.reorder_rows(positions)
        raise TypeError('positions must be an int or a list of int')
        if copy is True:
            return aln
>>>>>>> 5934fecc

    def filter(self, function, copy=False, dry_run=False):
        # Function accepts a BaseRecord object, outputs true or false
        if not(function is not None and callable(function)):
            raise TypeError('missing filter function')
        positions = function()

    def iter(self):
        for i in range(self._instance.nrows):
            yield self._instance._alignment.get_record(i)

    def iter_sequences(self):
        for i in range(self._instance.nrows):
            yield self._instance._alignment.get_row(i)

    def __iter__(self):
        return self.iter()

    def __len__(self):
        return self._instance.nrows


class _Cols:
    def __init__(self, instance):
        self._instance = instance
        self._axis = 1

    def insert(self, position, values, copy=False, dry_run=False):
        raise NotImplementedError()

    def prepend(self, values, copy=False, dry_run=False):
        raise NotImplementedError()

    def append(self, values, copy=False, dry_run=False):
        raise NotImplementedError()

    def remove(self, positions, copy=False, dry_run=False):
        aln = self._instance
        if copy is True:
            aln = self._instance.copy()
        if isinstance(positions, int):
            aln._alignment.remove_col(positions)
        elif isinstance(positions, list) and \
            sum((isinstance(pos, int) for pos in positions)):
<<<<<<< HEAD
            self._instance._alignment.remove_cols(positions)
        else:
            raise TypeError('positions must be an int or a list of int')
=======
            aln._alignment.remove_cols(positions)
        raise TypeError('positions must be an int or a list of int')
        if copy is True:
            return aln
>>>>>>> 5934fecc

    def retain(self, positions, copy=False, dry_run=False):
        aln = self._instance
        if copy is True:
            aln = self._instance.copy()
        if isinstance(positions, int):
            aln._alignment.retain_col(positions)
        elif isinstance(positions, list) and \
            sum((isinstance(pos, int) for pos in positions)):
<<<<<<< HEAD
            self._instance._alignment.retain_cols(positions)
        else:        
            raise TypeError('positions must be an int or a list of int')
=======
            aln._alignment.retain_cols(positions)
        raise TypeError('positions must be an int or a list of int')
        if copy is True:
            return aln
>>>>>>> 5934fecc

    def drain(self, positions, copy=False, dry_run=False):
        raise NotImplementedError()

    def replace(self, positions, values, copy=False, dry_rul=False):
        aln = self._instance
        if copy is True:
            aln = self._instance.copy()
        # TODO: Check data type of positions
        if isinstance(values, list):
            if sum((isinstance(val, str) for val in values)):
                values = [[val] for val in values]
            elif sum((isinstance(val, list) for val in values)) and \
                sum((isinstance(val, str) for lst in values for val in lst)):
                pass
            else:
                raise TypeError('values must be a list of str, or list of list of str')
        else:
            raise TypeError('values must be a list of str, or list of list of str')
        aln._alignment.replace_cols(positions, values)
        if copy is True:
            return aln

    def reorder(self, positions, copy=False):
        aln = self._instance
        if copy is True:
            aln = self._instance.copy()
        if isinstance(positions, int):
            aln._alignment.reorder_cols([positions])
        elif isinstance(positions, list) and \
            sum((isinstance(pos, int) for pos in positions)):
            aln._alignment.reorder_cols(positions)
        raise TypeError('positions must be an int or a list of int')
        if copy is True:
            return aln

    def filter(self, function, copy=False, dry_run=False):
        # Function accepts a list of str, outputs true or false
        if not(function is not None and callable(function)):
            raise TypeError('missing filter function')
        positions = function()

    def iter(self):
        for i in range(self._instance.ncols):
            yield self._instance._alignment.get_col(i)

    def __iter__(self):
        return self.iter()
    
    def __len__(self):
        return self._instance.ncols


class Alignment:
    """Reperesents a multiple sequence alignment of samples.

    The Alignment object encapsulates information generally
    included in the FASTA format:
    - sequence names/ids
    - descriptions
    - sequences

    Additionally, the Alignment object also stores comments
    (lines prefixed by a semicolon ";") as metadata.

    Attributes
    ----------
    name : str
        Name of the alignment.
    samples : BaseAlignment
        Alignment of sample sequences.
    metadata : dict
        Other information related to the alignment.
    """
    def __init__(self, name, records, chunk_size: int=1,
                 index=None, metadata: dict=None, column_metadata=None,
                 **kwargs):
                # TODO: Update docstrings
        """Creates a new Alignment object from a sample BaseAlignment.

        Parameters
        ----------
        name : str
            Name of the alignment.
        sample_alignment : BaseAlignment
            Alignment of sample sequences.
        linspace : BlockSpace, optional
            Linear space that assigns coordinate values to alignment
            columns. (default is None, the constructor will create a new
            linear space starting from 0).
        metadata : dict, optional
            Other information related to the alignment. (default is None,
            which creates a blank dictionary)
        **kwargs
            Other keyword arguments used to initialize states in the
            Alignment object.

        Raises
        ------
        ValueError
            Alignment is instantiated with an empty sample alignment, or
            instantiated with sample and marker alingments of unequal number of
            sites.

        """
        self.name = name
        self._chunk_size = chunk_size
        self._alignment: BaseAlignment = \
            self._alignment_constructor(records, chunk_size)
        self._index = self._index_constructor(index)
        self.metadata = self._metadata_constructor(metadata)
        self._column_metadata = \
            self._col_metadata_constructor(column_metadata, self.index)
        self._rows = _Rows(self)
        self._cols = _Cols(self)

    # Constructors
    def _alignment_constructor(self, records, chunk_size):
        if isinstance(records, list):
            if not sum((isinstance(rec, BaseRecord) for rec in records)):
                raise TypeError('records must be a list of BaseRecord objects')
            return BaseAlignment(records, chunk_size)
        elif isinstance(records, BaseAlignment):
            if records.chunk_size != chunk_size:
                records.chunk_size = chunk_size
            return records
        raise TypeError('records must be a list of BaseRecord objects or a BaseAlignment')

    def _metadata_constructor(self, metadata):
        if metadata is None:
            return dict()
        elif isinstance(metadata, dict):
            return metadata
        raise TypeError('metadata must be a dictionary object')

    def _index_constructor(self, index):
        if index is None:
            return pd.Index(list(range(self._alignment.ncols)))
        elif not isinstance(index, pd.Index):
            return index
        raise TypeError(
            'index must be a {} object'.format(pd.Index.__mro__[0]))

    def _col_metadata_constructor(self, column_metadata, index):
        if column_metadata is None:
            return pd.DataFrame(None, index=index)
        elif isinstance(column_metadata, dict):
            # Check if values match the length of the index
            for key, val in column_metadata.items():
                if len(val) != len(self.index):
                    raise ValueError('{} value length does not match the number of columns'.format(key))
            return pd.DataFrame(column_metadata, index=self.index)
        elif isinstance(column_metadata, pd.DataFrame):
            if len(val) != len(self.index):
                raise ValueError('length of column_metadata dataframe does not match the number of columns'.format(key))
            return column_metadata
        raise TypeError('column_metadata must be a dictionary or a {} object'.format(pd.DataFrame.__mro__[0]))

    # Properties
    @property
    def rows(self):
        return self._rows

    @property
    def cols(self):
        return self._cols

    @property
    def index(self):
        """pandas.core.indexes.base.Index: Returns the column index
        of the alignment."""
        return self._index

    @property
    def chunk_size(self):
        """int: Returns the chunk size of the alignment."""
        return self._chunk_size

    @property
    def column_metadata(self):
        """pandas.core.frame.DataFrame: Returns the associated column
        metadata as a pandas DataFrame."""
        return self._column_metadata

    @property
    def nrows(self):
        """int: Returns the number of rows in the alignment."""
        return self._alignment.nrows

    @property
    def ncols(self):
        """int: Returns the number of columns in the alignment."""
        return self._alignment.ncols

    @property
    def nchars(self):
        """int: Returns the number of aligned characters
        (ncols * chunk_size)."""
        return self._alignment.nchars

    @property
    def ids(self):
        """list of str: Returns the list of identifiers."""
        return self._alignment.ids

    @property
    def descriptions(self):
        """list of str: Returns the list of descriptions."""
        return self._alignment.descriptions

    @property
    def sequences(self):
        """list of str: Returns the list of sequences."""
        return self._alignment.sequences

    @property
    def chunked_sequences(self):
        """list of list of str: Returns the list of sequences."""
        return self._alignment.chunked_sequences

    # Methods
    # ==========================================================================

    def to_records(self):
        return self._alignment.get_records(list(range(self.nrows)))

    def copy(self):
        return self.__class__(
            self.name, self._alignment.copy(),
            chunk_size=self.chunk_size,
            index=self._index.copy(deep=True),
            metadata=deepcopy(self.metadata),
            column_metadata=self._column_metadata.copy(deep=True)
        )

    def set_chunk_size(self, value, func_map=None):
        self._alignment.chunk_size = value
        self._chunk_size = value
        # TODO: add a way for the positional data to adjust

    # TODO: implement __copy__ and __deepcopy__

    # Special methods
    # ==========================================================================

    def __getitem__(self, key):
        if isinstance(key, str):
            if key in self.ids:
                i = self._alignment.row_names_to_indices([key])
                return self.samples.get_row(i[0])
            raise KeyError('key did not match any identifier')
        elif isinstance(key, int):
            return self.samples.get_col(key)
        raise TypeError('key must be str or int')

    def __delitem__(self, key):
        if isinstance(key, str):
            if key in self.ids:
                i = self._alignment.row_names_to_indices([key])
                return self._alignment.remove_rows(i)
            raise KeyError('key did not match any identifier')
        elif isinstance(key, int):
            return self.remove_cols(key)
        raise TypeError('key must be str or int')

    def __iter__(self):
        raise NotImplementedError(
            'Use .rows.iter() or .rows.iter_sequences() '
            'to iterate over records or sample sequences, respectively.\n'
            'Use .cols.iter() to iterate across columns in the alignment.')

    def __repr__(self):
        parts = []
        parts.append('[Alignment]')
        parts.append('name = {}'.format(self.name))
        parts.append('nrows = {}'.format(self.nrows))
        parts.append('ncols = {}'.format(self.ncols))
        parts.append('chunk_size = {}'.format(self.chunk_size))
        if self:
            aln = idseq_to_display(self.ids, self.chunked_sequences)
            parts += [None, aln, None]
        parts.append('metadata_keys = [{}]'.format(
            ', '.join(list(self.metadata.keys()))
        ))
        parts.append('column_metadata_keys = [{}]'.format(
            ', '.join(list(self._column_metadata.keys()))
        ))
        return '\n'.join(parts)

    def __str__(self):
        return str(self._alignment)

    def __len__(self):
        raise NotImplementedError(
            'Use .nrows to get the number of samples, or '
            '.ncols to get the number of columns in the alignment.')

    def __bool__(self):
        if self.ncols == 0 or self.nrows == 0:
            return False
        return True

    def __hash__(self):
        return hash((
            str(self),
            self._linspace.to_block_str(),
            tuple(self.metadata.items())
        ))

    def __eq__(self, other):
        return hash(self) == hash(other)


def idseq_to_display(ids, chunked_sequences, template='{name}     {seq}',
                     max_length=20, id_width=15, sequence_width=55):
    if not len(ids):
        return ''
    def chunked_fn(x):
        if len(x)*len(x[0]) <= sequence_width - (len(x) - 1):
            return ' '.join(x)
        left = (sequence_width//2) // len(x[0])
        right = (sequence_width//2) // len(x[0])
        return ' '.join(x[:left]) + '...' + ' '.join(x[-right:])

    name_fn = lambda x: x + (' '*(id_width-len(x))) if len(x) <= id_width else \
        x[:id_width-3] + '...'
    seq_fn = lambda x: ''.join(x) if len(x) <= sequence_width else \
        ''.join(x[:(sequence_width//2)]) + '...' + \
        ''.join(x[-((sequence_width//2)):])

    fmt_names = (name_fn(name) for name in ids)
    fmt_seqs = ((chunked_fn(chunks) if len(chunks[0]) > 1 else seq_fn(chunks))
                if len(chunks) > 0 else ''
                for chunks in chunked_sequences)
    
    lines = [template.format(name=value[0], seq=value[1])
             for i, value in enumerate(zip(fmt_names, fmt_seqs))
             if i > max_length]
    if len(ids) > max_length:
        lines[-1] = '...'
    return '\n'.join(lines)<|MERGE_RESOLUTION|>--- conflicted
+++ resolved
@@ -27,16 +27,11 @@
             aln._alignment.insert_rows(position, records)
         elif isinstance(records, list) and \
             sum((isinstance(rec, BaseAlignment) for rec in records)):
-<<<<<<< HEAD
-            self._instance._alignment.insert_rows(position, records)
+            aln._alignment.insert_rows(position, records)
         else:
             raise TypeError('records must be a BaseRecord or a list of BaseRecord objects')
-=======
-            aln._alignment.insert_rows(position, records)
-        raise TypeError('records must be a BaseRecord or a list of BaseRecord objects')
-        if copy is True:
-            return aln
->>>>>>> 5934fecc
+        if copy is True:
+            return aln
 
     def prepend(self, records, copy=False, dry_run=False):
         aln = self._instance
@@ -46,16 +41,11 @@
             aln._alignment.insert_rows(0, records)
         elif isinstance(records, list) and \
             sum((isinstance(rec, BaseAlignment) for rec in records)):
-<<<<<<< HEAD
-            self._instance._alignment.insert_row(0, records)
+            aln._alignment.insert_row(0, records)
         else:
             raise TypeError('records must be a BaseRecord or a list of BaseRecord objects')
-=======
-            aln._alignment.insert_row(0, records)
-        raise TypeError('records must be a BaseRecord or a list of BaseRecord objects')
-        if copy is True:
-            return aln
->>>>>>> 5934fecc
+        if copy is True:
+            return aln
 
     def append(self, records, copy=False, dry_run=False):
         aln = self._instance
@@ -65,16 +55,11 @@
             aln._alignment.append_rows(records)
         elif isinstance(records, list) and \
             sum((isinstance(rec, BaseAlignment) for rec in records)):
-<<<<<<< HEAD
-            self._instance._alignment.append_row(records)
+            aln._alignment.append_row(records)
         else:
             raise TypeError('records must be a BaseRecord or a list of BaseRecord objects')
-=======
-            aln._alignment.append_row(records)
-        raise TypeError('records must be a BaseRecord or a list of BaseRecord objects')
-        if copy is True:
-            return aln
->>>>>>> 5934fecc
+        if copy is True:
+            return aln
 
     def remove(self, positions, copy=False, dry_run=False):
         aln = self._instance
@@ -84,16 +69,11 @@
             aln._alignment.remove_row(positions)
         elif isinstance(positions, list) and \
             sum((isinstance(pos, int) for pos in positions)):
-<<<<<<< HEAD
-            self._instance._alignment.remove_rows(positions)
+            aln._alignment.remove_rows(positions)
         else:
             raise TypeError('positions must be an int or a list of int')
-=======
-            aln._alignment.remove_rows(positions)
-        raise TypeError('positions must be an int or a list of int')
-        if copy is True:
-            return aln
->>>>>>> 5934fecc
+        if copy is True:
+            return aln
 
     def retain(self, positions, copy=False, dry_run=False):
         aln = self._instance
@@ -103,16 +83,11 @@
             aln._alignment.retain_row(positions)
         elif isinstance(positions, list) and \
             sum((isinstance(pos, int) for pos in positions)):
-<<<<<<< HEAD
-            self._instance._alignment.retain_rows(positions)
+            aln._alignment.retain_rows(positions)
         else:
             raise TypeError('positions must be an int or a list of int')
-=======
-            aln._alignment.retain_rows(positions)
-        raise TypeError('positions must be an int or a list of int')
-        if copy is True:
-            return aln
->>>>>>> 5934fecc
+        if copy is True:
+            return aln
 
     def drain(self, positions, dry_run=False):
         raise NotImplementedError()
@@ -126,16 +101,11 @@
             aln._alignment.replace_row(positions, records)
         elif isinstance(records, list) and \
             sum((isinstance(rec, BaseAlignment) for rec in records)):
-<<<<<<< HEAD
-            self._instance._alignment.replace_rows(positions, records)
+            aln._alignment.replace_rows(positions, records)
         else:
             raise TypeError('records must be a BaseRecord or a list of BaseRecord objects')
-=======
-            aln._alignment.replace_rows(positions, records)
-        raise TypeError('records must be a BaseRecord or a list of BaseRecord objects')
-        if copy is True:
-            return aln
->>>>>>> 5934fecc
+        if copy is True:
+            return aln
 
     def reorder(self, positions, copy=False):
         aln = self._instance
@@ -145,16 +115,11 @@
             aln._alignment.reorder_rows([positions])
         elif isinstance(positions, list) and \
             sum((isinstance(pos, int) for pos in positions)):
-<<<<<<< HEAD
-            self._instance._alignment.reorder_rows(positions)
+            aln._alignment.reorder_rows(positions)
         else:        
             raise TypeError('positions must be an int or a list of int')
-=======
-            aln._alignment.reorder_rows(positions)
-        raise TypeError('positions must be an int or a list of int')
-        if copy is True:
-            return aln
->>>>>>> 5934fecc
+        if copy is True:
+            return aln
 
     def filter(self, function, copy=False, dry_run=False):
         # Function accepts a BaseRecord object, outputs true or false
@@ -199,16 +164,11 @@
             aln._alignment.remove_col(positions)
         elif isinstance(positions, list) and \
             sum((isinstance(pos, int) for pos in positions)):
-<<<<<<< HEAD
-            self._instance._alignment.remove_cols(positions)
+            aln._alignment.remove_cols(positions)
         else:
             raise TypeError('positions must be an int or a list of int')
-=======
-            aln._alignment.remove_cols(positions)
-        raise TypeError('positions must be an int or a list of int')
-        if copy is True:
-            return aln
->>>>>>> 5934fecc
+        if copy is True:
+            return aln
 
     def retain(self, positions, copy=False, dry_run=False):
         aln = self._instance
@@ -218,16 +178,11 @@
             aln._alignment.retain_col(positions)
         elif isinstance(positions, list) and \
             sum((isinstance(pos, int) for pos in positions)):
-<<<<<<< HEAD
-            self._instance._alignment.retain_cols(positions)
+            aln._alignment.retain_cols(positions)
         else:        
             raise TypeError('positions must be an int or a list of int')
-=======
-            aln._alignment.retain_cols(positions)
-        raise TypeError('positions must be an int or a list of int')
-        if copy is True:
-            return aln
->>>>>>> 5934fecc
+        if copy is True:
+            return aln
 
     def drain(self, positions, copy=False, dry_run=False):
         raise NotImplementedError()
